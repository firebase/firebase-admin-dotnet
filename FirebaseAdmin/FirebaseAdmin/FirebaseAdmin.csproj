--- conflicted
+++ resolved
@@ -25,14 +25,10 @@
   </PropertyGroup>
 
   <ItemGroup>
-<<<<<<< HEAD
-    <PackageReference Include="Google.Apis.Auth" Version="1.35.1" />
-    <PackageReference Include="Google.Cloud.Storage.V1" Version="2.2.1" />
-=======
     <PackageReference Include="Google.Api.Gax" Version="2.7.0" />
     <PackageReference Include="Google.Api.Gax.Rest" Version="2.7.0" />
     <PackageReference Include="Google.Apis.Auth" Version="1.40.0" />
->>>>>>> f6405123
+    <PackageReference Include="Google.Cloud.Storage.V1" Version="2.2.1" />
     <PackageReference Include="System.Collections.Immutable" Version="1.5.0" />
     <PackageReference Include="StyleCop.Analyzers" Version="1.1.1-beta.61">
       <PrivateAssets>all</PrivateAssets>
