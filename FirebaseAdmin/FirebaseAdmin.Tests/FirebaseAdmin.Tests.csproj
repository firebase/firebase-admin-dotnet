--- conflicted
+++ resolved
@@ -10,12 +10,8 @@
   </PropertyGroup>
 
   <ItemGroup>
-<<<<<<< HEAD
-    <PackageReference Include="Google.Apis.Auth" Version="1.35.1" />
+    <PackageReference Include="Google.Apis.Auth" Version="1.40.0" />
     <PackageReference Include="Google.Cloud.Storage.V1" Version="2.2.1" />
-=======
-    <PackageReference Include="Google.Apis.Auth" Version="1.40.0" />
->>>>>>> f6405123
     <PackageReference Include="Microsoft.NET.Test.Sdk" Version="15.6.0" />
     <PackageReference Include="xunit" Version="2.3.1" />
     <PackageReference Include="xunit.runner.visualstudio" Version="2.3.1" />
