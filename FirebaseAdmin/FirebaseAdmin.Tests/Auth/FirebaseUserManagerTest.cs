--- conflicted
+++ resolved
@@ -286,11 +286,24 @@
         }
 
         [Fact]
-<<<<<<< HEAD
+        public async Task GetUserByPhoneNumberNull()
+        {
+            var userManager = this.CreateFirebaseUserManager(new MockMessageHandler());
+            await Assert.ThrowsAsync<ArgumentException>(() => userManager.GetUserByPhoneNumberAsync(null));
+        }
+
+        [Fact]
+        public async Task GetUserByPhoneNumberEmpty()
+        {
+            var userManager = this.CreateFirebaseUserManager(new MockMessageHandler());
+            await Assert.ThrowsAsync<ArgumentException>(() => userManager.GetUserByPhoneNumberAsync(string.Empty));
+        }
+
+        [Fact]
         public async Task ListUsersPaged()
         {
             var nextPageToken = Guid.NewGuid().ToString();
-            var firstCallHandler = new MockMessageHandler()
+            var handlerInit = new MockMessageHandler()
             {
                 Response = new DownloadAccountResponse()
                 {
@@ -304,7 +317,7 @@
                 },
             };
 
-            var secondCallHandler = new MockMessageHandler()
+            var handlerSecondCall = new MockMessageHandler()
             {
                 Response = new DownloadAccountResponse()
                 {
@@ -320,8 +333,8 @@
 
             var factory = new MockHttpClientFactory(new MultipleMockMessageHandler(new Dictionary<Func<HttpRequestMessage, bool>, MockMessageHandler>
             {
-                { initMessage => initMessage.RequestUri.Query.Equals("?maxResults=3&nextPageToken="), firstCallHandler },
-                { initMessage => initMessage.RequestUri.Query.Equals($"?maxResults=3&nextPageToken={nextPageToken}"), secondCallHandler },
+                { initMessage => initMessage.RequestUri.Query.Equals("?maxResults=3&nextPageToken="), handlerInit },
+                { initMessage => initMessage.RequestUri.Query.Equals($"?maxResults=3&nextPageToken={nextPageToken}"), handlerSecondCall },
             }));
 
             var userManager = new FirebaseUserManager(
@@ -332,7 +345,11 @@
                     ClientFactory = factory,
                 });
 
-            var usersPage = userManager.ListUsers(new ListUsersOptions());
+            var requestOptions = new ListUsersOptions();
+            var usersPage = new RestPagedAsyncEnumerable<ListUsersRequest, ExportedUserRecords, ExportedUserRecord>(
+                () => userManager.CreateListUserRequest(requestOptions),
+                new ListUsersPageManager());
+
             var users = new List<ExportedUserRecord>();
             var pageCounter = 0;
 
@@ -383,14 +400,13 @@
                     ProjectId = MockProjectId,
                     ClientFactory = factory,
                 });
-            var usersPage = userManager.ListUsers(new ListUsersOptions());
-            var listUsersRequest = await usersPage.ReadPageAsync(3);
-            var userRecords = listUsersRequest.ToList();
-            Assert.Equal(nextPageToken, listUsersRequest.NextPageToken);
-            Assert.Equal(3, userRecords.Count);
-            Assert.Equal("user1", userRecords[0].Uid);
-            Assert.Equal("user2", userRecords[1].Uid);
-            Assert.Equal("user3", userRecords[2].Uid);
+            var listUsersRequest = userManager.CreateListUserRequest(new ListUsersOptions());
+            var userRecords = await listUsersRequest.ExecuteAsync();
+            Assert.Equal(nextPageToken, userRecords.NextPageToken);
+            Assert.Equal(3, userRecords.Users.Count);
+            Assert.Equal("user1", userRecords.Users[0].Uid);
+            Assert.Equal("user2", userRecords.Users[1].Uid);
+            Assert.Equal("user3", userRecords.Users[2].Uid);
         }
 
         [Fact]
@@ -422,22 +438,6 @@
             listUsersRequest.SetPageToken("theNewNextPageToken");
             Assert.Equal(10, int.Parse(listUsersRequest.RequestParameters["maxResults"].DefaultValue));
             Assert.Equal("theNewNextPageToken", listUsersRequest.RequestParameters["nextPageToken"].DefaultValue);
-        }
-
-        [Fact]
-        public async Task UpdateUser()
-=======
-        public async Task GetUserByPhoneNumberNull()
-        {
-            var userManager = this.CreateFirebaseUserManager(new MockMessageHandler());
-            await Assert.ThrowsAsync<ArgumentException>(() => userManager.GetUserByPhoneNumberAsync(null));
-        }
-
-        [Fact]
-        public async Task GetUserByPhoneNumberEmpty()
-        {
-            var userManager = this.CreateFirebaseUserManager(new MockMessageHandler());
-            await Assert.ThrowsAsync<ArgumentException>(() => userManager.GetUserByPhoneNumberAsync(string.Empty));
         }
 
         [Fact]
@@ -647,7 +647,6 @@
 
         [Fact]
         public async Task CreateUserIncorrectResponse()
->>>>>>> a7ee4bb6
         {
             var handler = new MockMessageHandler()
             {
