--- conflicted
+++ resolved
@@ -38,11 +38,8 @@
       with:
         ref: ${{ github.event.client_payload.ref || github.ref }}
         
-<<<<<<< HEAD
-    - name: Setup .NET Core 2.1
-=======
+
     - name: Setup .NET
->>>>>>> 50b0ed99
       uses: actions/setup-dotnet@v4
       with:
         dotnet-version: 6.0.x
