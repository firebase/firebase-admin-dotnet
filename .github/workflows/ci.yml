name: Continuous Integration

on: pull_request

jobs:
  build:
    strategy:
      matrix:
        os: [ubuntu-latest]
        framework-version: [net462, net6.0]

    env:
      DOTNET_SKIP_FIRST_TIME_EXPERIENCE: 1
      DOTNET_CLI_TELEMETRY_OPTOUT: 1
      DOTNET_NOLOGO: 1

    runs-on: ${{ matrix.os }}

    steps:
    - name: Checkout code
      uses: actions/checkout@v4

<<<<<<< HEAD
    - name: Setup .NET Core 2.1
=======
    - name: Setup .NET
>>>>>>> 50b0ed99
      uses: actions/setup-dotnet@v4
      with:
        dotnet-version: 6.0.x

    - name: Install dependencies
      run: dotnet restore FirebaseAdmin/FirebaseAdmin.sln

    - name: Build with dotnet
      run: dotnet build FirebaseAdmin/FirebaseAdmin.sln --configuration Release --no-restore

    - name: Run unit tests
      run: |
        dotnet test FirebaseAdmin/FirebaseAdmin.Tests --configuration Release --no-restore --no-build --framework ${{ matrix.framework-version }}<|MERGE_RESOLUTION|>--- conflicted
+++ resolved
@@ -20,11 +20,8 @@
     - name: Checkout code
       uses: actions/checkout@v4
 
-<<<<<<< HEAD
-    - name: Setup .NET Core 2.1
-=======
+
     - name: Setup .NET
->>>>>>> 50b0ed99
       uses: actions/setup-dotnet@v4
       with:
         dotnet-version: 6.0.x
