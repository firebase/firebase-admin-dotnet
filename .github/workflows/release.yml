# Copyright 2020 Google Inc.
#
# Licensed under the Apache License, Version 2.0 (the "License");
# you may not use this file except in compliance with the License.
# You may obtain a copy of the License at
#
#     http://www.apache.org/licenses/LICENSE-2.0
#
# Unless required by applicable law or agreed to in writing, software
# distributed under the License is distributed on an "AS IS" BASIS,
# WITHOUT WARRANTIES OR CONDITIONS OF ANY KIND, either express or implied.
# See the License for the specific language governing permissions and
# limitations under the License.

name: Release Candidate

on:
  # Only run the workflow when a PR is updated or when a developer explicitly requests
  # a build by sending a 'firebase_build' event.
  pull_request:
    types: [opened, synchronize, closed]

  repository_dispatch:
    types:
      - firebase_build

jobs:
  stage_release:
    # To publish a release, merge the release PR with the label 'release:publish'.
    # To stage a release without publishing it, send a 'firebase_build' event or apply
    # the 'release:stage' label to a PR.
    if: github.event.action == 'firebase_build' ||
      contains(github.event.pull_request.labels.*.name, 'release:stage') ||
      (github.event.pull_request.merged &&
        contains(github.event.pull_request.labels.*.name, 'release:publish'))

    # Build and package artifacts on Windows.
    runs-on: ubuntu-latest

    env:
      DOTNET_SKIP_FIRST_TIME_EXPERIENCE: 1
      DOTNET_CLI_TELEMETRY_OPTOUT: 1
      DOTNET_NOLOGO: 1

    # When manually triggering the build, the requester can specify a target branch or a tag
    # via the 'ref' client parameter.
    steps:
    - name: Checkout source for staging
      uses: actions/checkout@v4
      with:
        ref: ${{ github.event.client_payload.ref || github.ref }}

<<<<<<< HEAD
    - name: Setup .NET Core 2.1
=======
    - name: Setup .NET
>>>>>>> 50b0ed99
      uses: actions/setup-dotnet@v4
      with:
        dotnet-version: 6.0.x

    - name: Install dependencies
      run: dotnet restore FirebaseAdmin/FirebaseAdmin.sln

    - name: Build with dotnet
      run: dotnet build FirebaseAdmin/FirebaseAdmin.sln --configuration Release --no-restore

    - name: Run unit tests
      run: dotnet test FirebaseAdmin/FirebaseAdmin.Tests --configuration Release --no-restore --no-build

    - name: Run integration tests
      run: ./.github/scripts/run_integration_tests.sh
      env:
        FIREBASE_SERVICE_ACCT_KEY: ${{ secrets.FIREBASE_SERVICE_ACCT_KEY }}
        FIREBASE_API_KEY: ${{ secrets.FIREBASE_API_KEY }}

    - name: Package release artifacts
      run: dotnet pack FirebaseAdmin/FirebaseAdmin.sln --configuration Release --no-restore --no-build

    # Attach the packaged artifacts to the workflow output. These can be manually
    # downloaded for later inspection if necessary.
    - name: Archive artifacts
      uses: actions/upload-artifact@v1
      with:
        name: Release
        path: FirebaseAdmin/FirebaseAdmin/bin/Release

  publish_release:
    needs: stage_release

    # Check whether the release should be published. We publish only when the trigger PR is
    #   1. merged
    #   2. to the master branch
    #   3. with the label 'release:publish', and
    #   4. the title prefix '[chore] Release '.
    if: github.event.pull_request.merged &&
      github.ref == 'refs/heads/master' &&
      contains(github.event.pull_request.labels.*.name, 'release:publish') &&
      startsWith(github.event.pull_request.title, '[chore] Release ')

    # Use Linux for this phase, so we can reuse the same helper scripts as other Admin SDK
    # repositories.
    runs-on: ubuntu-latest

    steps:
    - name: Checkout source for publish
      uses: actions/checkout@v4

    # Download the artifacts created by the stage_release job.
    - name: Download release candidates
      uses: actions/download-artifact@v1
      with:
        name: Release

<<<<<<< HEAD
    - name: Setup .NET Core
=======
    - name: Setup .NET
>>>>>>> 50b0ed99
      uses: actions/setup-dotnet@v4
      with:
        dotnet-version: 6.0.x

    - name: Publish preflight check
      id: preflight
      run: ./.github/scripts/publish_preflight_check.sh

    # See: https://cli.github.com/manual/gh_release_create
    - name: Create release tag
      env:
        GITHUB_TOKEN: ${{ secrets.GITHUB_TOKEN }}
      run: gh release create ${{ steps.preflight.outputs.version }}
            --title "Firebase Admin .NET SDK ${{ steps.preflight.outputs.version }}"
            --notes '${{ steps.preflight.outputs.changelog }}'

    - name: Publish to Nuget
      run: ./.github/scripts/publish_package.sh
      env:
        NUGET_KEY: ${{ secrets.NUGET_KEY }}
        VERSION: ${{ steps.preflight.outputs.version }}

    # Post to Twitter if explicitly opted-in by adding the label 'release:tweet'.
    - name: Post to Twitter
      if: success() &&
        contains(github.event.pull_request.labels.*.name, 'release:tweet')
      uses: firebase/firebase-admin-node/.github/actions/send-tweet@master
      with:
        status: >
          ${{ steps.preflight.outputs.version }} of @Firebase Admin .NET SDK is available.
          https://github.com/firebase/firebase-admin-dotnet/releases/tag/${{ steps.preflight.outputs.version }}
        consumer-key: ${{ secrets.TWITTER_CONSUMER_KEY }}
        consumer-secret: ${{ secrets.TWITTER_CONSUMER_SECRET }}
        access-token: ${{ secrets.TWITTER_ACCESS_TOKEN }}
        access-token-secret: ${{ secrets.TWITTER_ACCESS_TOKEN_SECRET }}
      continue-on-error: true<|MERGE_RESOLUTION|>--- conflicted
+++ resolved
@@ -50,11 +50,8 @@
       with:
         ref: ${{ github.event.client_payload.ref || github.ref }}
 
-<<<<<<< HEAD
-    - name: Setup .NET Core 2.1
-=======
+
     - name: Setup .NET
->>>>>>> 50b0ed99
       uses: actions/setup-dotnet@v4
       with:
         dotnet-version: 6.0.x
@@ -112,11 +109,8 @@
       with:
         name: Release
 
-<<<<<<< HEAD
-    - name: Setup .NET Core
-=======
+
     - name: Setup .NET
->>>>>>> 50b0ed99
       uses: actions/setup-dotnet@v4
       with:
         dotnet-version: 6.0.x
